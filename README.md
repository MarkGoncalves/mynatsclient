--- conflicted
+++ resolved
@@ -8,15 +8,11 @@
 * [Time to construct a bundled NatsClient for C#](http://danielwertheim.se/time-to-construct-a-bundled-natsclient-for-csharp/)
 
 ## Why a new one when there's an offical project?
-<<<<<<< HEAD
-Because I wanted to base mine around `IObservable<>` so that you could use ReactiveExtensions to consume incoming `Ops` from the server.
+Because I wanted to base mine around `IObservable<>` so that you could use [ReactiveExtensions](https://github.com/Reactive-Extensions/Rx.NET) to consume incoming `Ops` from the server.
 
 And I also wanted to keep as much of the domain language of NATS but not necesarily follow APIs of other NATS client, but instead offer one that fits the .NET domain.
 
 Finally, I also created this client as a way to learn about NATS itself.
-=======
-Because I wanted to base mine around `IObservable<>` so that you could use [ReactiveExtensions](https://github.com/Reactive-Extensions/Rx.NET) to consume incoming `Ops` from the server. And I also created this client as a way to learn about NATS itself.
->>>>>>> 54807d66
 
 For the official client, look here: https://github.com/nats-io/csnats
 
@@ -288,17 +284,13 @@
 });
 ```
 
-<<<<<<< HEAD
 ### OpStream vs MsgOpStream
 Why two, you confuse me? Well, in 99% of the cases you probably just care about `MsgOp`. Then instead of bothering about filtering etc. you just use the `MsgOpStream`. More efficient and simpler to use.
 
-### InProcess subscribtions vs NATS subsriptions
-=======
 ### Stateless
 There's no buffering or anything going on with incoming `IOp` messages. So if you subscribe to a NATS subject using `client.Sub(...)`, but have no in-process subscription against `client.IncomingOps`, then those messages will just end up in getting discarded.
 
 ### InProcess Subscribtions vs NATS Subscriptions
->>>>>>> 54807d66
 The above is `in process subscribers` and you will not get any `IOp` dispatched to your handlers, unless you have told the client to subscribe to a NATS subject.
 
 ```csharp
